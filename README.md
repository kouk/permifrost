--- conflicted
+++ resolved
@@ -117,14 +117,13 @@
 and `write` permissions to insert data into a specific table within that
 database and schema.
 
-<<<<<<< HEAD
 Also under the hood, Permifrost grants privileges for more object types than
 databases, schemas and tables/views. E.g.: `write` permissions for a schema
 include the ability to create tables and views, but also stages, sequences,
 functions, file formats, pipes, tasks, streams and procedures on that schema
 (as the owner, you should be able to manage those objects without further
 permissions).
-=======
+
 Please find below the links between Permifrost permissions and Snowflake grants.
 
 | Objects   | Permifrost permissions | Snowflake grants                                                                                                    |
@@ -139,7 +138,6 @@
 
 Tables and views are listed under `tables` and handled properly behind the
 scenes.
->>>>>>> 4d4d6c3a
 
 If `*` is provided as the parameter for tables the grant statement will use the
 `ALL <object_type>s in SCHEMA` syntax. It will also grant to future tables and
