import Vue from 'vue';
import Router from 'vue-router';
import Toasted from 'vue-toasted';
<<<<<<< HEAD
import Auth from '@/middleware/auth';
import FatalError from '@/middleware/fatalError';
import FontAwesome from './font-awesome';
=======
import { library } from '@fortawesome/fontawesome-svg-core';
import {
  faAngleDown,
  faAngleUp,
  faArrowRight,
  faCaretDown,
  faCaretUp,
  faCertificate,
  faChartArea,
  faChartBar,
  faChartLine,
  faChartPie,
  faDotCircle,
  faExclamationTriangle,
  faGlobeAmericas,
  faHashtag,
  faSearch,
  faUser,
} from '@fortawesome/free-solid-svg-icons';
import {
  FontAwesomeIcon,
  FontAwesomeLayers,
  FontAwesomeLayersText,
} from '@fortawesome/vue-fontawesome';
import Auth from '@/middleware/auth';
import FatalError from '@/middleware/fatalError';
>>>>>>> 04139f8d
import App from './App';
import router from './router';
import store from './store';

Vue.config.productionTip = false;

Vue.use(Router);
Vue.use(FontAwesome);

Vue.use(Router);

Vue.use(Toasted, {
  router,
  position: 'bottom-right',
  iconPack: 'fontawesome',
  className: 'notification',
  theme: 'outline',
  duration: 9000,
});

Vue.use(Auth, {
  router,
  toasted: Vue.toasted,
});

Vue.use(FatalError, {
  router,
  toasted: Vue.toasted,
});

// Register a Global Forbidden Error Notification Toast.
Vue.toasted.register('forbidden', "You can't access this resource at this moment.", {
  type: 'error',
});
// Register a Global General Error Notification Toast.
Vue.toasted.register('oops', 'Oops! Something went wrong.', {
  type: 'error',
  action: [
    {
      text: 'Submit Bug',
      onClick: () => {
        window.open('https://gitlab.com/meltano/meltano/issues/new?issue%5Bassignee_id%5D=&issue%5Bmilestone_id%5D=&issuable_template=feature_proposal');
      },
    },
    {
      text: 'Close',
      onClick: (e, toastObject) => {
        toastObject.goAway(0);
      },
    },
  ],
});

/* eslint-disable no-new */
new Vue({
  el: '#app',
  store,
  router,
  render: h => h(App),
});

// Analytics SPA route change hook (no initial ping as the gtag init step does this automatically)
router.afterEach((to) => {
  if (window.gtag) {
    window.gtag('config', 'UA-132758957-2', {
      page_title: to.name,
      page_path: to.path,
    });
  }
});<|MERGE_RESOLUTION|>--- conflicted
+++ resolved
@@ -1,38 +1,9 @@
 import Vue from 'vue';
 import Router from 'vue-router';
 import Toasted from 'vue-toasted';
-<<<<<<< HEAD
 import Auth from '@/middleware/auth';
 import FatalError from '@/middleware/fatalError';
 import FontAwesome from './font-awesome';
-=======
-import { library } from '@fortawesome/fontawesome-svg-core';
-import {
-  faAngleDown,
-  faAngleUp,
-  faArrowRight,
-  faCaretDown,
-  faCaretUp,
-  faCertificate,
-  faChartArea,
-  faChartBar,
-  faChartLine,
-  faChartPie,
-  faDotCircle,
-  faExclamationTriangle,
-  faGlobeAmericas,
-  faHashtag,
-  faSearch,
-  faUser,
-} from '@fortawesome/free-solid-svg-icons';
-import {
-  FontAwesomeIcon,
-  FontAwesomeLayers,
-  FontAwesomeLayersText,
-} from '@fortawesome/vue-fontawesome';
-import Auth from '@/middleware/auth';
-import FatalError from '@/middleware/fatalError';
->>>>>>> 04139f8d
 import App from './App';
 import router from './router';
 import store from './store';
