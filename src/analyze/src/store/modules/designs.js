--- conflicted
+++ resolved
@@ -53,12 +53,7 @@
       return arr.filter(selected).map(x => x.name);
     };
 
-<<<<<<< HEAD
-    // Base table setup
-    const baseTable = state.design.related_table;
-=======
     const baseTable = state.design.relatedTable;
->>>>>>> 0aedf3ba
     const columns = namesOfSelected(baseTable.columns);
     const aggregates = namesOfSelected(baseTable.aggregates) || [];
 
@@ -103,7 +98,7 @@
     if (!sortColumn) {
       // Intentionally using state.design.joins vs joins to leverage join object vs join name
       state.design.joins.some((join) => {
-        sortColumn = helpers.getSortColumn(state, join.related_table);
+        sortColumn = helpers.getSortColumn(state, join.relatedTable);
         return Boolean(sortColumn);
       });
     }
