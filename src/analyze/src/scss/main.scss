--- conflicted
+++ resolved
@@ -7,16 +7,6 @@
   color: $primary;
 }
 
-<<<<<<< HEAD
-a.disabled {
-  pointer-events: none;
-}
-
-.disabled {
-  cursor: not-allowed;
-  color: #CCC;
-  opacity: 0.7;
-=======
 .button.is-interactive-navigation {
     background-color: $primary;
     border-color: transparent;
@@ -58,6 +48,16 @@
   @extend .has-text-link;
 }
 
+a.disabled {
+  pointer-events: none;
+}
+
+.disabled {
+  cursor: not-allowed;
+  color: #CCC;
+  opacity: 0.7;
+}
+
 /*
 LAYOUT ---------------------------------------------------------------------------------------------
 Layout helpers with names based on Bulma naming conventions
@@ -84,5 +84,4 @@
 
 .is-borderless {
   border: none;
->>>>>>> ca7db9b9
 }