--- conflicted
+++ resolved
@@ -18,8 +18,6 @@
         self.schedule = schedule
 
 
-<<<<<<< HEAD
-=======
 class ScheduleDoesNotExistError(Exception):
     """Occurs when a schedule does not exist."""
 
@@ -27,13 +25,6 @@
         self.name = name
 
 
-Schedule = namedtuple(
-    "Schedule",
-    ("name", "extractor", "loader", "transform", "interval", "start_date", "env"),
-)
-
-
->>>>>>> 3624296c
 class ScheduleService:
     def __init__(
         self, project: Project, plugin_settings_service: PluginSettingsService = None
@@ -96,13 +87,7 @@
             if schedule in meltano.schedules:
                 raise ScheduleAlreadyExistsError(schedule)
 
-<<<<<<< HEAD
             meltano.schedules.append(schedule)
-=======
-            # find the schedules plugin config
-            schedules = nest(meltano, "schedules", value=[])
-            schedules.append(self.schedule_definition(schedule))
->>>>>>> 3624296c
 
         return schedule
 
