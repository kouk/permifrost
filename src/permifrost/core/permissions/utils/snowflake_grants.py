--- conflicted
+++ resolved
@@ -679,17 +679,6 @@
         sql_commands = []
         read_grant_schemas = []
         read_privileges = "usage"
-<<<<<<< HEAD
-=======
-        partial_write_privileges = (
-            "monitor, create table,"
-            " create view, create stage, create file format,"
-            " create sequence, create function, create pipe,"
-            " create task, create stream, create procedure"
-        )
-        write_privileges = f"{read_privileges}, {partial_write_privileges}"
-        write_privileges_array = write_privileges.split(", ")
->>>>>>> dd9a0f0b
 
         for schema in schemas:
             # Split the schema identifier into parts {DB_NAME}.{SCHEMA_NAME}
@@ -760,7 +749,8 @@
         partial_write_privileges = (
             "monitor, create table,"
             " create view, create stage, create file format,"
-            " create sequence, create function, create pipe"
+            " create sequence, create function, create pipe,"
+            " create task, create stream, create procedure"
         )
         write_privileges = f"{read_privileges}, {partial_write_privileges}"
         write_privileges_array = write_privileges.split(", ")
