import logging
from typing import Any, Dict, List, Optional, cast

import click

from permifrost.core.permissions.entities import EntityGenerator
from permifrost.core.permissions.utils.error import SpecLoadingError
from permifrost.core.permissions.utils.snowflake_connector import SnowflakeConnector
from permifrost.core.permissions.utils.snowflake_grants import SnowflakeGrantsGenerator
from permifrost.core.permissions.utils.spec_file_loader import load_spec

VALIDATION_ERR_MSG = 'Spec error: {} "{}", field "{}": {}'


class SnowflakeSpecLoader:
    def __init__(
        self,
        spec_path: str,
        conn: SnowflakeConnector = None,
        roles: Optional[List[str]] = None,
        users: Optional[List[str]] = None,
        run_list: Optional[List[str]] = None,
        ignore_memberships: Optional[bool] = False,
    ) -> None:
        run_list = run_list or ["users", "roles"]
        # Load the specification file and check for (syntactical) errors
        click.secho("Loading spec file", fg="green")
        self.spec = load_spec(spec_path)

        # Generate the entities (e.g databases, schemas, users, etc) referenced
        #  by the spec file and make sure that no syntactical or reference errors
        #  exist (all referenced entities are also defined by the spec)
        click.secho("Checking spec file for errors", fg="green")
        entity_generator = EntityGenerator(spec=self.spec)
        self.entities = entity_generator.inspect_entities()

        # Connect to Snowflake to make sure that the current user has correct
        # permissions
        click.secho("Checking permissions on current snowflake connection", fg="green")
        self.check_permissions_on_snowflake_server(conn)

        # Connect to Snowflake to make sure that all entities defined in the
        # spec file are also defined in Snowflake (no missing databases, etc)
        click.secho(
            "Checking that all entities in the spec file are defined in Snowflake",
            fg="green",
        )
        self.check_entities_on_snowflake_server(conn)

        # Get the privileges granted to users and roles in the Snowflake account
        # Used in order to figure out which permissions in the spec file are
        #  new ones and which already exist (and there is no need to re-grant them)
        click.secho("Fetching granted privileges from Snowflake", fg="green")
        self.grants_to_role: Dict[str, Any] = {}
        self.roles_granted_to_user: Dict[str, Any] = {}
        self.get_privileges_from_snowflake_server(
            conn,
            roles=roles,
            users=users,
            run_list=run_list,
            ignore_memberships=ignore_memberships,
        )

    def check_permissions_on_snowflake_server(
        self, conn: SnowflakeConnector = None
    ) -> None:
        if conn is None:
            conn = SnowflakeConnector()
        error_messages = []

        click.secho(f"  Current user is: {conn.get_current_user()}.", fg="green")

        current_role = conn.get_current_role()
        if "securityadmin" != current_role:
            error_messages.append(
                "Current role is not securityadmin! "
                "Permifrost expects to run as securityadmin, please update your connection settings."
            )
        click.secho(f"  Current role is: {current_role}.", fg="green")

        if error_messages:
            raise SpecLoadingError("\n".join(error_messages))

    def check_warehouse_entities(self, conn):
        error_messages = []
        if len(self.entities["warehouses"]) > 0:
            warehouses = conn.show_warehouses()
            for warehouse in self.entities["warehouses"]:
                if warehouse not in warehouses:
                    error_messages.append(
                        f"Missing Entity Error: Warehouse {warehouse} was not found on"
                        " Snowflake Server. Please create it before continuing."
                    )
        else:
            logging.debug(
                "`warehouses` not found in spec, skipping SHOW WAREHOUSES call."
            )
        return error_messages

    def check_database_entities(self, conn):
        error_messages = []
        if len(self.entities["databases"]) > 0:
            databases = conn.show_databases()
            for db in self.entities["databases"]:
                if db not in databases:
                    error_messages.append(
                        f"Missing Entity Error: Database {db} was not found on"
                        " Snowflake Server. Please create it before continuing."
                    )
        else:
            logging.debug(
                "`databases` not found in spec, skipping SHOW DATABASES call."
            )
        return error_messages

    def check_schema_ref_entities(self, conn):
        error_messages = []
        if len(self.entities["schema_refs"]) > 0:
            schemas = conn.show_schemas()
            for schema in self.entities["schema_refs"]:
                if "*" not in schema and schema not in schemas:
                    error_messages.append(
                        f"Missing Entity Error: Schema {schema} was not found on"
                        " Snowflake Server. Please create it before continuing."
                    )
        else:
            logging.debug("`schemas` not found in spec, skipping SHOW SCHEMAS call.")

        return error_messages

    def check_table_ref_entities(self, conn):
        error_messages = []
        if len(self.entities["table_refs"]) > 0:
            tables = conn.show_tables()
            views = conn.show_views()
            for table in self.entities["table_refs"]:
                if "*" not in table and table not in tables and table not in views:
                    error_messages.append(
                        f"Missing Entity Error: Table/View {table} was not found on"
                        " Snowflake Server. Please create it before continuing."
                    )
        else:
            logging.debug(
                "`tables` not found in spec, skipping SHOW TABLES/VIEWS call."
            )
        return error_messages

    def check_role_entities(self, conn):
        error_messages = []
        if len(self.entities["roles"]) > 0:
            roles = conn.show_roles()
            for role in self.spec["roles"]:
                for role_name, config in role.items():
                    if role_name not in roles:
                        error_messages.append(
                            f"Missing Entity Error: Role {role_name} was not found on"
                            " Snowflake Server. Please create it before continuing."
                        )
                    elif "owner" in config:
                        owner_on_snowflake = roles[role_name]
                        owner_in_spec = config["owner"]
                        if owner_on_snowflake != owner_in_spec:
                            error_messages.append(
                                f"Role {role_name} has owner {owner_on_snowflake} on snowflake, "
                                f"but has owner {owner_in_spec} defined in the spec file."
                            )
        else:
            logging.debug("`roles` not found in spec, skipping SHOW ROLES call.")
        return error_messages

    def check_users_entities(self, conn):
        error_messages = []
        if len(self.entities["users"]) > 0:
            users = conn.show_users()
            for user in self.entities["users"]:
                if user not in users:
                    error_messages.append(
                        f"Missing Entity Error: User {user} was not found on"
                        " Snowflake Server. Please create it before continuing."
                    )
        else:
            logging.debug("`users` not found in spec, skipping SHOW USERS call.")
        return error_messages

    def check_entities_on_snowflake_server(  # noqa
        self, conn: SnowflakeConnector = None
    ) -> None:
        """
        Make sure that all [warehouses, dbs, schemas, tables, users, roles]
        referenced in the spec are defined in Snowflake.

        Raises a SpecLoadingError with all the errors found while checking
        Snowflake for missing entities.
        """
        error_messages = []

        if conn is None:
            conn = SnowflakeConnector()

        error_messages.extend(self.check_warehouse_entities(conn))
        error_messages.extend(self.check_database_entities(conn))
        error_messages.extend(self.check_schema_ref_entities(conn))
        error_messages.extend(self.check_table_ref_entities(conn))
        error_messages.extend(self.check_role_entities(conn))
        error_messages.extend(self.check_users_entities(conn))

        if error_messages:
            raise SpecLoadingError("\n".join(error_messages))

    def get_role_privileges_from_snowflake_server(
        self,
        conn: SnowflakeConnector,
        roles: Optional[List[str]] = None,
        ignore_memberships: Optional[bool] = False,
    ) -> None:
        future_grants: Dict[str, Any] = {}
        for database in self.entities["database_refs"]:
            grant_results = conn.show_future_grants(database=database)
            grant_results = (
                {
                    role: role_grants
                    for role, role_grants in grant_results.items()
                    if role in roles
                }
                if roles
                else grant_results
            )

            for role in grant_results:
                for privilege in grant_results[role]:
                    for grant_on in grant_results[role][privilege]:
                        (
                            future_grants.setdefault(role, {})
                            .setdefault(privilege, {})
                            .setdefault(grant_on, [])
                            .extend(
                                self.filter_to_database_refs(
                                    grant_on=grant_on,
                                    filter_set=grant_results[role][privilege][grant_on],
                                )
                            )
                        )

            # Get all schemas in all ref'd databases. Not all schemas will be
            # ref'd in the spec.
            for schema in conn.show_schemas(database=database):
                grant_results = conn.show_future_grants(schema=schema)
                grant_results = (
                    {
                        role: role_grants
                        for role, role_grants in grant_results.items()
                        if role in roles
                    }
                    if roles
                    else grant_results
                )

                for role in grant_results:
                    for privilege in grant_results[role]:
                        for grant_on in grant_results[role][privilege]:
                            (
                                future_grants.setdefault(role, {})
                                .setdefault(privilege, {})
                                .setdefault(grant_on, [])
                                .extend(
                                    self.filter_to_database_refs(
                                        grant_on=grant_on,
                                        filter_set=grant_results[role][privilege][
                                            grant_on
                                        ],
                                    )
                                )
                            )

        for role in self.entities["roles"]:
            if (roles and role not in roles) or ignore_memberships:
                continue
            role_grants = conn.show_grants_to_role(role)
            for privilege in role_grants:
                for grant_on in role_grants[privilege]:
                    (
                        future_grants.setdefault(role, {})
                        .setdefault(privilege, {})
                        .setdefault(grant_on, [])
                        .extend(
                            self.filter_to_database_refs(
                                grant_on=grant_on,
                                filter_set=role_grants[privilege][grant_on],
                            )
                        )
                    )

        self.grants_to_role = future_grants

    def get_user_privileges_from_snowflake_server(
        self, conn: SnowflakeConnector, users: Optional[List[str]] = None
    ) -> None:
        for user in self.entities["users"]:
            if users and user not in users:
                continue
            self.roles_granted_to_user[user] = conn.show_roles_granted_to_user(user)

    def get_privileges_from_snowflake_server(
        self,
        conn: SnowflakeConnector = None,
        roles: Optional[List[str]] = None,
        users: Optional[List[str]] = None,
        run_list: Optional[List[str]] = None,
        ignore_memberships: Optional[bool] = False,
    ) -> None:
        """
        Get the privileges granted to users and roles in the Snowflake account
        Gets the future privileges granted in all database and schema objects
        Consolidates role and future privileges into a single object for self.grants_to_role
        """
        run_list = run_list or ["users", "roles"]
        if conn is None:
            conn = SnowflakeConnector()

        if "users" in run_list and not ignore_memberships:
            self.get_user_privileges_from_snowflake_server(conn=conn, users=users)

        if "roles" in run_list:
            self.get_role_privileges_from_snowflake_server(
                conn=conn, roles=roles, ignore_memberships=ignore_memberships
            )

    def filter_to_database_refs(
        self, grant_on: str, filter_set: List[str]
    ) -> List[str]:
        """
        Filter out grants to databases that are not tracked in the configuration file
        :param grant_on: entity to be granted on. e.g. GRANT SOMETHING ON {DATABASE|ACCOUNT|WAREHOUSE|FILE FORMAT}...
        :param filter_set: list of strings to filter
        :return: list of strings with entities referring to non-tracked databases removed.
        """
        database_refs = self.entities["database_refs"]
        warehouse_refs = self.entities["warehouse_refs"]

        # Databases is the simple case. Just return items that are also in the database_refs list
        if grant_on == "database":
            return [item for item in filter_set if item in database_refs]
        # Warehouses are also a simple case.
        elif grant_on == "warehouse":
            return [item for item in filter_set if item in warehouse_refs]
        # Ignore account since currently account grants are not handled
        elif grant_on == "account":
            return filter_set
        else:
            # Everything else should be binary: it has a dot or it doesn't
            # List of strings with `.`s:
            #       i.e. database.schema.function_name
            #       Since we are excluding all references to non-tracked databases we can simply check the first
            #       segment of the string which represents the database. e.g. "database.item".split(".")[0]
            # List of strings that have no `.`'s:
            #       i.e. a role name `grant ownership on role role_name to role grantee`
            #       If it does not have a `.` then it can just be included since it isn't referencing a database
            return [
                item
                for item in filter_set
                if item and ("." not in item or item.split(".")[0] in database_refs)
            ]

    def generate_permission_queries(
        self,
        roles: Optional[List[str]] = None,
        users: Optional[List[str]] = None,
        run_list: Optional[List[str]] = None,
        ignore_memberships: Optional[bool] = False,
    ) -> List[Dict]:
        """
        Starting point to generate all the permission queries.

        For each entity type (e.g. user or role) that is affected by the spec,
        the proper sql permission queries are generated.

        Returns all the SQL commands as a list.
        """
        run_list = run_list or ["users", "roles"]
        sql_commands: List[Dict] = []

        generator = SnowflakeGrantsGenerator(
            self.grants_to_role,
            self.roles_granted_to_user,
            ignore_memberships=ignore_memberships,
        )

        click.secho("Generating permission Queries:", fg="green")

        # For each permission in the spec, check if we have to generate an
        #  SQL command granting that permission

        for entity_type, entry in self.spec.items():
            if entity_type in ["require-owner", "databases", "warehouses", "version"]:
                continue

            # Generate list of all entities (used for roles currently)
            entry = cast(List, entry)
            all_entities = [list(entity.keys())[0] for entity in entry]

            for entity_dict in entry:
                entity_configs = [
                    (entity_name, config)
                    for entity_name, config in entity_dict.items()
                    if config
                ]
                for entity_name, config in entity_configs:
                    if (
                        entity_type == "roles"
                        and "roles" in run_list
                        and (not roles or entity_name in roles)
                    ):
                        sql_commands.extend(
                            self.process_roles(
                                generator,
                                entity_type,
                                entity_name,
                                config,
                                all_entities,
                            )
                        )
                    elif (
                        entity_type == "users"
                        and "users" in run_list
                        and (not users or entity_name in users)
                    ):
                        sql_commands.extend(
                            self.process_users(
                                generator, entity_type, entity_name, config
                            )
                        )

        return self.remove_duplicate_ownership_queries(sql_commands)

    # TODO: These functions are part of a refactor of the previous module,
    # but this still requires a fair bit of attention to cleanup
    def process_roles(self, generator, entity_type, entity_name, config, all_entities):
        sql_commands = []
        click.secho(f"     Processing role {entity_name}", fg="green")
        sql_commands.extend(
            generator.generate_grant_roles(
                entity_type, entity_name, config, all_entities
            )
        )

        sql_commands.extend(generator.generate_grant_ownership(entity_name, config))

        sql_commands.extend(
            generator.generate_grant_privileges_to_role(
                entity_name,
                config,
                self.entities["shared_databases"],
                self.entities["databases"],
            )
        )
        return sql_commands

    def process_users(self, generator, entity_type, entity_name, config):
        sql_commands = []
        click.secho(f"     Processing user {entity_name}", fg="green")
        sql_commands.extend(generator.generate_alter_user(entity_name, config))

        sql_commands.extend(
            generator.generate_grant_roles(entity_type, entity_name, config)
        )
        return sql_commands

<<<<<<< HEAD
    def remove_duplicate_ownership_queries(
        self, sql_commands: List[Dict]
    ) -> List[Dict]:
=======
    @staticmethod
    def remove_duplicate_queries(sql_commands: List[Dict]) -> List[Dict]:
>>>>>>> 28832d58
        grants = []
        revokes = []

        for i, command in reversed(list(enumerate(sql_commands))):
            # Find all "GRANT OWNERSHIP commands"
            if command["sql"].startswith("GRANT OWNERSHIP ON"):
                grant = command["sql"].split("TO ROLE", 1)[0]

                if grant in grants:
                    # If there is already a GRANT OWNERSHIP for the same
                    #  DB/SCHEMA/TABLE --> remove the one before it
                    #  (only keep the last one)
                    del sql_commands[i]
                else:
                    grants.append(grant)

            if command["sql"].startswith("REVOKE ALL"):
                revoke = command["sql"]
                if revoke in revokes:
                    # If there is already a REVOKE ALL for the same
                    #  DB/SCHEMA/TABLE --> remove the one before it
                    #  (only keep the last one)
                    del sql_commands[i]
                else:
                    revokes.append(revoke)

        return sql_commands<|MERGE_RESOLUTION|>--- conflicted
+++ resolved
@@ -465,14 +465,8 @@
         )
         return sql_commands
 
-<<<<<<< HEAD
-    def remove_duplicate_ownership_queries(
-        self, sql_commands: List[Dict]
-    ) -> List[Dict]:
-=======
     @staticmethod
     def remove_duplicate_queries(sql_commands: List[Dict]) -> List[Dict]:
->>>>>>> 28832d58
         grants = []
         revokes = []
 
