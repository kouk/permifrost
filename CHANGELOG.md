# CHANGELOG

All notable changes to this project will be documented in this file.
This project adheres to [Semantic Versioning](http://semver.org/) and [Keep a Changelog](http://keepachangelog.com/).

## Unreleased

---

### New

- [#746](https://gitlab.com/meltano/meltano/issues/746) Add CTA to specific dashboard in "Add to Dashboard" sub-UI
- [#746](https://gitlab.com/meltano/meltano/issues/746) Add toast feedback on success, update, or error for schedules, reports, and dashboards

### Changes

- [#901](https://gitlab.com/meltano/meltano/issues/901) Update entities plugins to be alphabetically sorted for consistency with extractors ordering

### Fixes

- [#746](https://gitlab.com/meltano/meltano/issues/746) Prevent duplicate schedule, report, and dashboard creation if there is an existing item

<<<<<<< HEAD
### Breaks

=======
>>>>>>> daad1cad
## 0.37.2 - (2019-08-19)

---

### Fixes

- [#894](https://gitlab.com/meltano/meltano/issues/894) Fix issue with static asset paths

## 0.37.1 - (2019-08-19)

---

### Fixes

- [#894](https://gitlab.com/meltano/meltano/issues/894) Fix build issues with new Vue CLI 3 build process

## 0.37.0 - (2019-08-19)

---

### New

- [#763](https://gitlab.com/meltano/meltano/issues/763) Add inference to auto install related plugins after a user installs a specific extractor
- [#867](https://gitlab.com/meltano/meltano/issues/867) Add fallback values (if they aren't set in the `discovery.yml`) for `start date`, `start time`, and `end date` for all connectors so the user has potentially one less interaction to make per connector configuration
- [#814](https://gitlab.com/meltano/meltano/issues/814) Install Airflow via the Orchestration UI (we may do this in the background automatically in the future)

### Changes

- [#342](https://gitlab.com/meltano/meltano/issues/342) Swap UI app directory "webapp" and upgrade to Vue CLI 3
- [#882](https://gitlab.com/meltano/meltano/issues/882) Update navigation and subnavigation labels to verbs vs. nouns to inspire action and productivity when using the UI
- [#700](https://gitlab.com/meltano/meltano/issues/700) Update documentation to remove "\$" and trim spaces to make CLI command copy/paste easier
- [#878](https://gitlab.com/meltano/meltano/issues/878) Write a [tutorial to help users get started with PostgreSQL](http://www.meltano.com/docs/loaders.html#postgresql-database)
- [#883](https://gitlab.com/meltano/meltano/issues/883) Break Extractors and Loaders sections out in the docs
- [#889](https://gitlab.com/meltano/meltano/issues/889) Allow for githooks to lint on commit
- [#835](https://gitlab.com/meltano/meltano/issues/835) Pipeline name in Schedule creation will have an automatic default

### Fixes

- [#872](https://gitlab.com/meltano/meltano/issues/872) Updated `tap-marketo` and `tap-stripe` to leverage password input type while also improving the input type password fallback
- [#882](https://gitlab.com/meltano/meltano/issues/882) Fix recent minor regression regarding `Dashboard` routing
- [#858](https://gitlab.com/meltano/meltano/issues/858) Fix `job_state` bug so that ELT run status polling can properly resume as expected
- [#890](https://gitlab.com/meltano/meltano/issues/890) Fix implementation of default configuration setting to use less code

## 0.36.0 - (2019-08-12)

---

### New

- [#793](https://gitlab.com/meltano/meltano/issues/793) Add introduction module to Connector Settings to allow for helper text as far as signup and documentation links
- [#796](https://gitlab.com/meltano/meltano/issues/796) Add dropdown option to Connector Settings to allow for more defined UI interactions
- [#802](https://gitlab.com/meltano/meltano/issues/802) Add support for Query Filters over columns that are not selected
- [#855](https://gitlab.com/meltano/meltano/issues/855) Add empty state to Dashboards and cleaned up styling for consistency with Analyze's layout
- [#856](https://gitlab.com/meltano/meltano/issues/856) Add contextual information to the Analyze Connection UI to aid user understanding
- [#800](https://gitlab.com/meltano/meltano/issues/800) Add save success feedback for connectors, entities, and connections
- [#817](https://gitlab.com/meltano/meltano/issues/817) Add [Meltano explainer video](https://www.youtube.com/watch?v=2Glsf89WQ5w) to the front page of Meltano.com

### Changes

- [#794](https://gitlab.com/meltano/meltano/issues/794) Update Snowflake fields to have descriptions and utilize tooltip UI
- [#853](https://gitlab.com/meltano/meltano/issues/853) Improve UX for multi-attribute ordering (wider sub-UI for easier reading, clear drop target, and clearer drag animation for reenforcing sorting interaction)
- [#735](https://gitlab.com/meltano/meltano/issues/735) Update Entities UI to only display entity selection "Configure" CTAs for installed (vs. previously all) extractors
- [#548](https://gitlab.com/meltano/meltano/issues/548) Update Meltano mission, vision and path to v1 on [roadmap page](https://meltano.com/docs/roadmap.html) of Meltano.com
- [#824](https://gitlab.com/meltano/meltano/issues/824) Update `meltano select` to use the unique `tap_stream_id` instead of the `stream` property for filtering streams. This adds support for taps with multiple streams with the same name, like, for example, the ones produced by `tap-postgres` when tables with the same name are defined in different schemas.
- [#842](https://gitlab.com/meltano/meltano/issues/842) Collapse Deployment section in the docs to be under [Installation](http://localhost:8080/docs/installation.html)

### Fixes

- [#855](https://gitlab.com/meltano/meltano/issues/855) Fix bug that duplicated a dashboard's `reportIds` that also prevented immediate UI feedback when reports were toggled (added or removed) from a dashboard via Analyze's "Add to Dashboard" dropdown
- [#851](https://gitlab.com/meltano/meltano/issues/851) Fix report saving and loading to work with filters and sortBy ordering
- [#852](https://gitlab.com/meltano/meltano/issues/852) Update Scheduling UI to have "Run" button at all times vs conditionally to empower users to run one-off ELT pipelines even if Airflow is installed
- [#852](https://gitlab.com/meltano/meltano/issues/852) Update Scheduling UI "Interval" column with CTA to install Airflow while communicating why via tooltip
- [#852](https://gitlab.com/meltano/meltano/issues/852) Fix initial Orchestration page hydration to properly reflect Airflow installation status
- [#831](https://gitlab.com/meltano/meltano/issues/831) Update `meltano elt` to exit with 1 and report dbt's exit code on an error message when dbt exits with a non-zero code.
- [#857](https://gitlab.com/meltano/meltano/issues/857) Update PluginDiscoveryService to use the cached `discovery.yml` when Meltano can not connect to `meltano.com` while trying to fetch a fresh version of the discovery file.
- [#850](https://gitlab.com/meltano/meltano/issues/850) Fix entities response so entities display as expected (as assumed this simple fix was due to our recent interceptor upgrade)
- [#800](https://gitlab.com/meltano/meltano/issues/800) Fix connector and connection settings to display saved settings by default while falling back and setting defaults if applicable

## 0.35.0 - (2019-08-05)

---

### New

- [!781](https://gitlab.com/meltano/meltano/merge_requests/781) Add new Advanced Tutorial on how to use tap-postgres with Meltano
- [#784](https://gitlab.com/meltano/meltano/issues/784) Add multiple attribute ordering with drag and drop ordering in the UI

### Changes

- [#784](https://gitlab.com/meltano/meltano/issues/784) As part of multiple attribute sorting and keeping the attributes and results sub-UIs in sync, we know autorun queries based on user interaction after the initial explicit "Run" button interaction

## 0.34.2 - (2019-08-01)

---

### Fixes

- [#821](https://gitlab.com/meltano/meltano/issues/821) Fix `meltano config` not properly loading settings defined in the `meltano.yml`
- [#841](https://gitlab.com/meltano/meltano/issues/841) Fix a problem when model names were mangled by the API

## 0.34.1 - (2019-07-30)

---

### Fixes

- [#834](https://gitlab.com/meltano/meltano/issues/834) Fixed a problem with the Meltano UI not having the proper API URL set

## 0.34.0 - (2019-07-29)

---

### New

- [#757](https://gitlab.com/meltano/meltano/issues/757) Update 'meltano permissions' to add support for GRANT ALL and FUTURE GRANTS on tables in schemas
- [#760](https://gitlab.com/meltano/meltano/issues/760) Update 'meltano permissions' to add support for granting permissions on VIEWs
- [#812](https://gitlab.com/meltano/meltano/issues/812) `meltano ui` will now stop stale Airflow workers when starting
- [#762](https://gitlab.com/meltano/meltano/issues/762) Added run ELT via the UI (manages multiple and simultaneous runs)
- [#232](https://gitlab.com/meltano/meltano/issues/232) Meltano now bundles Alembic migrations to support graceful database upgrades

### Changes

- [#828](https://gitlab.com/meltano/meltano/issues/828) Docker installation instructions have been dogfooded, clarified, and moved to Installation section

### Fixes

- [#807](https://gitlab.com/meltano/meltano/issues/807) Fix filter input validation when editing saved filters
- [#822](https://gitlab.com/meltano/meltano/issues/822) Fix pipeline schedule naming via slugify to align with Airflow DAG naming requirements
- [#820](https://gitlab.com/meltano/meltano/issues/820) Fix `meltano select` not properly connecting to the system database
- [#787](https://gitlab.com/meltano/meltano/issues/787) Fix results sorting to support join tables
- [#832](https://gitlab.com/meltano/meltano/issues/832) Fix schedule creation endpoint to return properly typed response (this became an issue as a result of our recent case conversion interceptor)
- [#819](https://gitlab.com/meltano/meltano/issues/819) Running the Meltano UI using gunicorn will properly update the system database

## 0.33.0 - (2019-07-22)

---

### New

- [#788](https://gitlab.com/meltano/meltano/issues/788) Reydrate filters in Analyze UI after loading a saved report containing filters

### Changes

- [#804](https://gitlab.com/meltano/meltano/issues/804) Connection set in the Design view are now persistent by Design

### Fixes

- [#788](https://gitlab.com/meltano/meltano/issues/788) Properly reset the default state of the Analyze UI so stale results aren't displayed during a new analysis
- [!806](https://gitlab.com/meltano/meltano/merge_requests/806) Fix filters editing to prevent input for `is_null` and `is_not_null` while also ensuring edits to existing filter expressions types adhere to the same preventitive input.
- [#582](https://gitlab.com/meltano/meltano/issues/582) Remove the `export` statements in the default `.env` initialized by `meltano init`.
- [#816](https://gitlab.com/meltano/meltano/issues/816) Fix `meltano install` failing when connections where specified in the `meltano.yml`
- [#786](https://gitlab.com/meltano/meltano/issues/786) Fixed an issue with the SQL engine would mixup table names with join/design names
- [#808](https://gitlab.com/meltano/meltano/issues/808) Fix filter aggregate value with enforced number via `getQueryPayloadFromDesign()` as `input type="number"` only informs input keyboards on mobile, and does not enforce the Number type as expected

## 0.32.2 - (2019-07-16)

---

### New

- [#759](https://gitlab.com/meltano/meltano/issues/759) Added filtering functionality to the Analyze UI while additionally cleaning it up from a UI/UX lens

## 0.32.1 - (2019-07-15)

---

### Fixes

- [#792](https://gitlab.com/meltano/meltano/issues/792) Fix an error when trying to schedule an extractor that didn't expose a `start_date`.

## 0.32.0 - (2019-07-15)

---

### New

- [!718](https://gitlab.com/meltano/meltano/merge_requests/718) Add support for filters (WHERE and HAVING clauses) to MeltanoQuery and Meltano's SQL generation engine
- [#748](https://gitlab.com/meltano/meltano/issues/748) Added the `Connections` plugin to move the Analyze connection settings to the system database
- [#748](https://gitlab.com/meltano/meltano/issues/748) Added the `meltano config` command to manipulate a plugin's configuration

### Fixes

[!726](https://gitlab.com/meltano/meltano/merge_requests/726) Fixed InputDateIso8601's default value to align with HTML's expected empty string default

## 0.31.0 - (2019-07-08)

---

### New

- [#766](https://gitlab.com/meltano/meltano/issues/766) Add Codeowners file so that the "approvers" section on MRs is more useful for contributors
- [#750](https://gitlab.com/meltano/meltano/issues/750) Various UX updates (mostly tooltips) to make the configuration UI for scheduling orchestration easier to understand
- [#739](https://gitlab.com/meltano/meltano/issues/739) Updated `discovery.yml` for better consistency of UI order within each connector's settings (authentication -> contextual -> start/end dates). Improved various settings' `kind`, `label`, and `description`. Added a `documentation` prop to provide a documentation link for involved settings (temp until we have better first class support for more complex setting types)

### Fixes

- [#737](https://gitlab.com/meltano/meltano/issues/737) Fixed UI flash for connector settings when installation is complete but `configSettings` has yet to be set
- [#751](https://gitlab.com/meltano/meltano/issues/751) Fixed the Orchestrations view by properly checking if Airflow is installed so the correct directions display to the user

## 0.30.0 - (2019-07-01)

---

### New

- [#736](https://gitlab.com/meltano/meltano/issues/736) Add "Cancel", "Next", and a message to the entities UI when an extractor doesn't support discovery and thus entity selection
- [#730](https://gitlab.com/meltano/meltano/issues/730) Updated Analyze Models page UI with improved content organization so it is easier to use
- [#710](https://gitlab.com/meltano/meltano/issues/710) Updated connector (extractor and loader) settings with specific control type (text, password, email, boolean, and date) per setting, added form validation, and added an inference by default for password and token fields as a protective measure
- [#719](https://gitlab.com/meltano/meltano/issues/719) Added InputDateIso8601.vue component to standardize date inputs in the UI while ensuring the model data remains in Iso8601 format on the frontend.
- [#643](https://gitlab.com/meltano/meltano/issues/643) Updated `minimallyValidated` computeds so that new users are intentionally funneled through the pipelines ELT setup UI (previously they could skip past required steps)
- [#752](https://gitlab.com/meltano/meltano/issues/752) Fix the schedule having no start_date when the extractor didn't expose a `start_date` setting

### Fixes

- [!703](https://gitlab.com/meltano/meltano/merge_requests/703) Fix `ScheduleService` instantiation due to signature refactor

## 0.29.0 - (2019-06-24)

---

### New

- [#724](https://gitlab.com/meltano/meltano/issues/724) Add the `model-gitlab-ultimate` plugin to Meltano. It includes .m5o files for analyzing data available for Gitlab Ultimate or Gitlab.com Gold accounts (e.g. Epics, Epic Issues, etc) fetched using the Gitlab API. Repository used: https://gitlab.com/meltano/model-gitlab-ultimate
- [#723](https://gitlab.com/meltano/meltano/issues/723) Add proper signage and dedicated sub-navigation area in views/pages. Standardized the view -> sub-view markup relationships for consistent layout. Directory refactoring for improved organization.
- [#612](https://gitlab.com/meltano/meltano/issues/612) Move the plugins' configuration to the database, enabling configuration from the UI

### Changes

- [#636](https://gitlab.com/meltano/meltano/issues/636) Refactored connector logo related logic into a ConnectorLogo component for code cleanliness, reusability, and standardization
- [#728](https://gitlab.com/meltano/meltano/issues/728) Change error notification button link to open the bugs issue template

### Fixes

- [#718](https://gitlab.com/meltano/meltano/issues/718) Fix dynamically disabled transforms always running. Transforms can now be dynamically disabled inside a dbt package and Meltano will respect that. It will also respect you and your time.
- [#684](https://gitlab.com/meltano/meltano/issues/684) Enables WAL on SQLite to handle concurrent processes gracefully
- [#732](https://gitlab.com/meltano/meltano/issues/732) Fix plugin installation progress bar that wasn't updating upon installation completion

## 0.28.0 - (2019-06-17)

---

### New

- [!683](https://gitlab.com/meltano/meltano/issues/683) Add `--start-date` to `meltano schedule` to give the control over the catch up logic to the users
- [#651](https://gitlab.com/meltano/meltano/issues/651) Added model installation in the Analyze UI to bypass an otherwise "back to the CLI step"
- [#676](https://gitlab.com/meltano/meltano/issues/676) Add pipeline schedule UI for viewing and saving pipeline schedules for downstream use by Airflow/Orchestration

### Changes

- [#708](https://gitlab.com/meltano/meltano/issues/708) Enable `tap-gitlab` to run using Gitlab Ultimate and Gitlab.com Gold accounts and extract Epics and Epic Issues.
- [#711](https://gitlab.com/meltano/meltano/issues/711) Add new call to action for submitting an issue on docs site
- [#717](https://gitlab.com/meltano/meltano/issues/717) Enable `dbt-tap-gitlab` to run using Gitlab Ultimate and Gitlab.com Gold accounts and generate transformed tables that depend on Epics and Epic Issues.

### Fixes

- [#716](https://gitlab.com/meltano/meltano/issues/716) Fix entities UI so only installed extractors can edit selections
- [#715](https://gitlab.com/meltano/meltano/issues/715) Remove reimport of Bulma in `/orchestration` route to fix borked styling

## 0.27.0 - (2019-06-10)

---

### New

- [!640](https://gitlab.com/meltano/meltano/merge_requests/640) Google Analytics logo addition for recent tap-google-analytics Extractor addition
- [#671](https://gitlab.com/meltano/meltano/issues/671) Add the `tap-google-analytics` transform to Meltano. It is using the dbt package defined in https://gitlab.com/meltano/dbt-tap-google-analytics
- [#672](https://gitlab.com/meltano/meltano/issues/672) Add the `model-google-analytics` plugin to Meltano. It includes .m5o files for analyzing data fetched from the Google Analytics Reporting API. Repository used: https://gitlab.com/meltano/model-google-analytics
- [#687](https://gitlab.com/meltano/meltano/issues/687) Implemented a killswitch to prevent undefined behaviors when a Meltano project is not compatible with the installed `meltano` version

### Fixes

- [#661](https://gitlab.com/meltano/meltano/issues/661) Fixed empty UI for extractors that lack configuration settings by providing feedback message with actionable next steps
- [#663](https://gitlab.com/meltano/meltano/issues/663) Fixed Airflow error when advancing to Orchestration step after installing and saving a Loader configuration
- [#254](https://gitlab.com/meltano/meltano/issues/254) Fixed `meltano init` not working on terminal with cp1252 encoding
- [#254](https://gitlab.com/meltano/meltano/issues/254) Fixed `meltano add/install` crashing on Windows
- [#664](https://gitlab.com/meltano/meltano/issues/664) Minor CSS fix ensuring Airflow UI height is usable (side-effect of recent reparenting)
- [#679](https://gitlab.com/meltano/meltano/issues/679) Fix an issue with `meltano select` emitting duplicate properties when the property used the `anyOf` type
- [#650](https://gitlab.com/meltano/meltano/issues/650) Add `MELTANO_DISABLE_TRACKING` environment variable to disable all tracking
- [#670](https://gitlab.com/meltano/meltano/issues/670) Update tests to not send tracking events

## 0.26.0 - (2019-06-03)

---

### New

- [#603](https://gitlab.com/meltano/meltano/issues/603) `meltano select` now supports raw JSON Schema as a valid Catalog
- [#537](https://gitlab.com/meltano/meltano/issues/537) Add Extractor for Google Analytics (`tap-google-analytics`) to Meltano. It uses the tap defined in https://gitlab.com/meltano/tap-google-analytics/

### Changes

- [#621](https://gitlab.com/meltano/meltano/issues/621) Added new tutorial for tap-gitlab
- [#657](https://gitlab.com/meltano/meltano/issues/657) Update Analyze page to have single purpose views

### Fixes

- [#645](https://gitlab.com/meltano/meltano/issues/645) Fixed confusion around Loader Settings and Analytics DB Connector Settings
- [#580](https://gitlab.com/meltano/meltano/issues/580) Fixed `project_compiler` so the Analyze page can properly display custom topics
- [#658](https://gitlab.com/meltano/meltano/issues/658) Fixed the Analyze page when no models are present
- [#603](https://gitlab.com/meltano/meltano/issues/603) Fix an issue where `meltano select` would incorrectly report properties as excluded
- [#603](https://gitlab.com/meltano/meltano/issues/603) Fix an issue where `meltano select` incorrectly flatten nested properties
- [#553](https://gitlab.com/meltano/meltano/issues/553) Fix an issue where running `meltano select --list` for the first time would incorrectly report properties

### Break

## 0.25.0 - (2019-05-28)

---

### New

- [#586](https://gitlab.com/meltano/meltano/issues/586) `meltano ui` now automatically start Airflow if installed; Airflow UI available at `Orchestration`.
- [#592](https://gitlab.com/meltano/meltano/issues/592) Added baseline UX feedback via toast for uncaught API response errors with a link to "Submit Bug"
- [#642](https://gitlab.com/meltano/meltano/issues/642) Improved UX during extractor plugin installation so settings can be configured _during_ installation as opposed to waiting for the (typically lengthy) install to complete
- [!647](https://gitlab.com/meltano/meltano/merge_requests/647) Added preloader for occasional lengthy extractor loading and added feedback for lengthy entities loading
- [#645](https://gitlab.com/meltano/meltano/issues/645) Added an Analyze landing page to facilitate future sub-UIs including the Analyze database settings; Added proper Loader Settings UI.

### Fixes

- [#645](https://gitlab.com/meltano/meltano/issues/645) Fixed confusion around Loader Settings and Analyze database settings

## 0.24.0 - (2019-05-06)

---

### New

- [#622](https://gitlab.com/meltano/meltano/issues/622) Added ELT flow UI Routes & Deep Linking to advance user through next steps after each step's save condition vs. requiring them to manually click the next step to advance
- [#598](https://gitlab.com/meltano/meltano/issues/598) Updated color and greyscale use in the context of navigation and interactive elements to better communicate UI hierarchy
- [#607](https://gitlab.com/meltano/meltano/issues/607) Add "All/Default/Custom" button bar UI for improved entities selection UX
- [#32](https://gitlab.com/meltano/meltano-marketing/issues/32) Integrate Algolia Search for docs
- [#590](https://gitlab.com/meltano/meltano/issues/590) Add documentation for deploying Meltano in ECS
- [#628](https://gitlab.com/meltano/meltano/issues/628) Add documentation for tap-mongodb
- [!605](https://gitlab.com/meltano/meltano/merge_requests/605) Added tooltips for areas of UI that are WIP for better communication of a feature's status

### Changes

- [375](https://gitlab.com/meltano/meltano/issues/375) Meltano can now run on any host/port

### Fixes

- [#595](https://gitlab.com/meltano/meltano/issues/595) Fix `meltano invoke` not working properly with `dbt`
- [#606](https://gitlab.com/meltano/meltano/issues/606) Fix `SingerRunner.bookmark_state()` to properly handle and store the state output from Targets as defined in the Singer.io Spec.

## 0.23.0 - (2019-04-29)

---

### New

- [#32](https://gitlab.com/meltano/meltano-marketing/issues/32) Integrate Algolia Search for docs

### Changes

- [#522](https://gitlab.com/meltano/meltano/issues/522) Update Carbon tutorial with new instructions and screenshots

## 0.22.0 - (2019-04-24)

---

### New

- [#477](https://gitlab.com/meltano/meltano/issues/477) Add ability for users to sign up for email newsletters
- [!580](https://gitlab.com/meltano/meltano/merge_requests/580) Add sorting to plugins for improved UX, both UI via extractors/loaders/etc. and `meltano discover all` benefit from sorted results
- [!528](https://gitlab.com/meltano/meltano/issues/528) Add documentation for RBAC alpha feature and environment variables

### Changes

- [#588](https://gitlab.com/meltano/meltano/issues/588) Updated core navigation and depth hierarchy styling to facilitate main user flow and improved information architecture
- [#591](https://gitlab.com/meltano/meltano/issues/591) Revert #484: remove `meltano ui` being run outside a Meltano project.
- [#584](https://gitlab.com/meltano/meltano/issues/584) Initial v1 for enabling user to setup ELT linearly through the UI via a guided sequence of steps

### Fixes

- [#600](https://gitlab.com/meltano/meltano/issues/600) Fix a bug with meltano select when the extractor would output an invalid schema
- [#597](https://gitlab.com/meltano/meltano/issues/597) Automatically open the browser when `meltano ui` is run

## 0.21.0 - (2019-04-23)

---

### New

- [#477](https://gitlab.com/meltano/meltano/issues/477) Add ability for users to sign up for email newsletters

### Changes

- [#591](https://gitlab.com/meltano/meltano/issues/591) Revert #484: remove `meltano ui` being run outside a Meltano project.

## 0.20.0 - (2019-04-15)

---

### New

- Add documentation on custom transformations and models. Link to Tutorial: https://www.meltano.com/docs/tutorial.html#advanced-adding-custom-transformations-and-models

## 0.19.1 - (2019-04-10)

---

### New

- [#539](https://gitlab.com/meltano/meltano/issues/539) Add Tutorial for "Using Jupyter Notebooks" with Meltano
- [#534](https://gitlab.com/meltano/meltano/issues/534) Add UI entity selection for a given extractor
- [#520](https://gitlab.com/meltano/meltano/issues/520) Add v1 UI for extractor connector settings
- [#486](https://gitlab.com/meltano/meltano/issues/486) Add the `model-gitlab` plugin to Meltano. It includes .m5o files for analyzing data fetched using the Gitlab API. Repository used: https://gitlab.com/meltano/model-gitlab
- [#500](https://gitlab.com/meltano/meltano/issues/500) Add the `model-stripe` plugin to Meltano. It includes .m5o files for analyzing data fetched using the Stripe API. Repository used: https://gitlab.com/meltano/model-stripe
- [#440](https://gitlab.com/meltano/meltano/issues/440) Add the `model-zuora` plugin to Meltano. It includes .m5o files for analyzing data fetched using the Zuora API. Repository used: https://gitlab.com/meltano/model-zuora
- [#541](https://gitlab.com/meltano/meltano/issues/541) Add a 404 page for missing routes on the web app

### Fixes

- [#576](https://gitlab.com/meltano/meltano/issues/576) Fix switching between designs now works
- [#555](https://gitlab.com/meltano/meltano/issues/555) Fix `meltano discover` improperly displaying plugins
- [#530](https://gitlab.com/meltano/meltano/issues/530) Fix query generation for star schemas
- [#575](https://gitlab.com/meltano/meltano/issues/575) Move Airflow configuration to .meltano/run/airflow
- [#571](https://gitlab.com/meltano/meltano/issues/571) Fix various routing and API endpoint issues related to recent `projects` addition

## 0.19.0 - (2019-04-08)

---

### New

- [#513](https://gitlab.com/meltano/meltano/issues/513) Added initial e2e tests for the UI
- [#431](https://gitlab.com/meltano/meltano/issues/431) Add the `tap-zendesk` transform to Meltano. It is using the dbt package defined in https://gitlab.com/meltano/dbt-tap-zendesk
- [484](https://gitlab.com/meltano/meltano/issues/484) Updated `meltano ui` to automatically launch the UI, and projects from the UI (previously only an option in the CLI)
- [#327](https://gitlab.com/meltano/meltano/issues/327) Add `meltano add --custom` switch to enable integration of custom plugins
- [#540](https://gitlab.com/meltano/meltano/issues/540) Add CHANGELOG link in intro section of the docs
- [#431](https://gitlab.com/meltano/meltano/issues/431) Add the `model-zendesk` plugin to Meltano. It includes .m5o files for analyzing data fetched using the Zendesk API. Repository used: https://gitlab.com/meltano/model-zendesk
- [!544](https://gitlab.com/meltano/meltano/merge_requests/544) Add support for extracting data from CSV files by adding [tap-csv](https://gitlab.com/meltano/tap-csv) to Meltano
- [#514](https://gitlab.com/meltano/meltano/issues/514) Add 'airflow' orchestrators plugin to enable scheduling
- Add the `tap-zuora` transform to Meltano. It is using the dbt package defined in https://gitlab.com/meltano/dbt-tap-zuora

### Changes

- [#455](https://gitlab.com/meltano/meltano/issues/455) Add documentation about `target-snowflake`

### Fixes

- [#507](https://gitlab.com/meltano/meltano/issues/507) Ensure design name and table name don't need to match so multiple designs can leverage a single base table
- [#551](https://gitlab.com/meltano/meltano/issues/551) Fix HDA queries generated when an attribute is used both as a column and as an aggregate.
- [#559](https://gitlab.com/meltano/meltano/issues/559) Add support for running custom transforms for taps without default dbt transforms.

## 0.18.0 - (2019-04-02)

---

### New

- [#432](https://gitlab.com/meltano/meltano/issues/432) Add the `tap-zuora` transform to Meltano. It is using the dbt package defined in https://gitlab.com/meltano/dbt-tap-zuora

### Changes

- Remove Snowflake references from advanced tutorial.
- [#2 dbt-tap-zuora](https://gitlab.com/meltano/dbt-tap-zuora/issues/2) Remove custom SFDC related attributes from Zuora Account and Subscription Models
- Update [Contributing - Code Style](https://meltano.com/docs/contributing.html#code-style) documentation to including **pycache** troubleshooting

### Fixes

- [#529](https://gitlab.com/meltano/meltano/issues/529) Resolve "SFDC Tutorial - ELT Fails due to invalid schema.yml" by [#4 dbt-tap-salesforce](https://gitlab.com/meltano/dbt-tap-salesforce/issues/4) removing the schema.yml files from the dbt models for tap-salesforce.
- [#502](https://gitlab.com/meltano/meltano/issues/502) Fix the situation where an m5o has no joins, the design still will work.

## 0.17.0 - (2019-03-25)

---

### New

- [#485](https://gitlab.com/meltano/meltano/issues/485) Added various UI unit tests to the Analyze page
- [#370](https://gitlab.com/meltano/meltano/issues/370) Enabled authorization using role-based access control for Designs and Reports

### Changes

- [#283](https://gitlab.com/meltano/meltano/issues/283) Silence pip's output when there is not error
- [#468](https://gitlab.com/meltano/meltano/issues/468) Added reminder in docs regarding the need for `source venv/bin/activate` in various situations and added minor copy updates

### Fixes

- [#433](https://gitlab.com/meltano/meltano/issues/433) Add the `sandbox` configuration to `tap-zuora`.
- [#501](https://gitlab.com/meltano/meltano/issues/501) Fix `meltano ui` crashing when the OS ran out of file watcher.
- [#510](https://gitlab.com/meltano/meltano/issues/510) Fix an issue when finding the current Meltano project in a multi-threaded environment.
- [#494](https://gitlab.com/meltano/meltano/issues/494) Improved documentation around tutorials and Meltano requirements
- [#492](https://gitlab.com/meltano/meltano/issues/492) A few small contextual additions to help streamline the release process
- [#503](https://gitlab.com/meltano/meltano/issues/503) Fix a frontend sorting issue so the backend can properly generate an up-to-date query

## 0.16.0 - (2019-03-18)

---

### New

- Add support for extracting data from Gitlab through the updated tap-gitlab (https://gitlab.com/meltano/tap-gitlab)
- Add the `tap-gitlab` transform to Meltano. It is using the dbt package defined in https://gitlab.com/meltano/dbt-tap-gitlab
- Add "Copy to Clipboard" functionality to code block snippets in the documentation
- Add the `tap-stripe` transform to Meltano. It is using the dbt package defined in https://gitlab.com/meltano/dbt-tap-stripe
- Add new command `meltano add model [name_of_model]`
- Add models to the available plugins

### Changes

- Various documentation [installation and tutorial improvements](https://gitlab.com/meltano/meltano/issues/467#note_149858308)
- Added troubleshooting button to help users add context to a pre-filled bug issue

### Fixes

- Fix the API database being mislocated
- Replaced the stale Meltano UI example image in the Carbon Emissions tutorial
- 473: Fix the docker image (meltano/meltano) from failing to expose the API

## 0.15.1 - (2019-03-12)

---

### Fixes

- locks down dependencies for issues with sqlalchemy snowflake connector

## 0.15.0 - (2019-03-11)

---

### New

- Add Salesforce Tutorial to the docs
- Add documentation for the permissions command
- Add tracking for the `meltano ui` command

### Fixes

- Updated analytics to properly recognize SPA route changes as pageview changes

## 0.14.0 - (2019-03-04)

---

### New

- Update stages table style in docs
- Add custom transforms and models tutorial to the docs

### Changes

- Add api/v1 to every route
- Update DbtService to always include the my_meltano_project model when transform runs

### Fixes

- Resolved duplicate display issue of Dashboards and Reports on the Files page
- Removed legacy `carbon.dashboard.m5o` (regression from merge)
- Updated dashboards and reports to use UI-friendly name vs slugified name
- Fix minor clipped display issue of right panel on `/settings/database`
- Fix minor display spacing in left panel of Settings
- Fix dashboard page to properly display a previously active dashboard's updated reports
- Fix pre-selected selections for join aggregates when loading a report
- Fix charts to display multiple aggregates (v1)
- Fix 404 errors when refreshing the frontend
- Fix a regression where the Topics would not be shown in the Files page

## 0.13.0 - (2019-02-25)

---

### New

- Add the `tap-salesforce` transform to Meltano. It is using the dbt package defined in https://gitlab.com/meltano/dbt-tap-salesforce
- Add m5o model and tables for tap-salesforce
- Updated the deep-link icon (for Dashboards/Reports on the Files page)

### Changes

- Polished the RBAC view, making it clearer the feature is experimental.
- Rename "Models" to "Topics"
- Use the current connection's schema when generating queries at run time for Postgres Connections.
- Add support for multiple Aggregates over the same attribute when generating HDA queries.

## 0.12.0 - (2019-02-21)

---

### New

- UI cleanup across routes (Analyze focus) and baseline polish to mitigate "that looks off comments"
- Update installation and contributing docs
- Meltano implement role-based access control - [!368](https://gitlab.com/meltano/meltano/merge_requests/368)
- Add version CLI commands for checking current Meltano version
- Add deep linking to dashboards
- Add deep linking to reports

### Fixes

- Fixed a problem when environment variables where used as default values for the CLI - [!390](https://gitlab.com/meltano/meltano/merge_requests/390)
- Fixed dashboards initial load issue due to legacy (and empty) `carbon.dashboard.m5o` file
- New standardized approach for `.m5o` id generation (will need to remove any dashboard.m5o and report.m5o)

## 0.11.0 - (2019-02-19)

---

### New

- Update installation and contributing docs
- Add support for generating Hyper Dimensional Aggregates (HDA)
- Add internal Meltano classes for representing and managing Designs, Table, Column, Aggregate, Definitions, and Query definitions

### Changes

- Move core functionality out of `api/controllers` to `/core/m5o` (for m5o and m5oc management) and `/core/sql` (for anything related to sql generation)

### Fixes

- Fixed a problem when environment variables where used as default values for the CLI - [!390](https://gitlab.com/meltano/meltano/merge_requests/390)

## 0.10.0 - (2019-02-12)

---

### New

- Add gunicorn support for Meltano UI as a WSGI application - [!377](https://gitlab.com/meltano/meltano/merge_requests/377)
- Meltano will now generate the minimal joins when building SQL queries - [!382](https://gitlab.com/meltano/meltano/merge_requests/382)

### Changes

- Add analytics to authentication page
- Meltano will now use SQLite for the job log. See https://meltano.com/docs/architecture.html#job-logging for more details.
- Removed manual `source .env` step in favor of it running automatically

### Fixes

- Meltano will correctly source the `.env`
- fixed charts to render as previously they were blank
- Fixed Analyze button groupd CSS to align as a single row

### Breaks

- Meltano will now use SQLite for the job log. See https://meltano.com/docs/architecture.html#job-logging for more details.
- URL routing updates ('/model' to '/files', removed currently unused '/extract', '/load', '/transform' and '/project/new')

## 0.9.0 - (2019-02-05)

---

### New

- add ability to save reports
- add ability to update an active report during analysis
- add ability to load reports
- add dashboards page and related add/remove report functionality

### Changes

- Generate default `Meltano UI` connection for the `meltano.db` SQLite DB when a new project is created with `meltano init`
- updated main navigation to Files, Analysis, and Dashboards
- Update the `meltano permissions grant` command to fetch the existing permissions from the Snowflake server and only return sql commands for permissions not already assigned
- Add `--diff` option to the `meltano permissions grant` command to get a full diff with the permissions already assigned and new ones that must be assigned

### Fixes

- Entry model definition correctly defines `region_id`.
- Updated the Fundamentals documentation section regarding reports
- Fixed Files page for empty state of Dashboards and Reports
- Fixed Analyze page's left column to accurately preselect columns and aggregates after loading a report

## 0.8.0 - (2019-01-29)

---

### New

- Add tracking of anonymous `meltano cli` usage stats to Meltano's Google Analytics Account
- Add `project_config.yml` to all meltano projects to store concent for anonymous usage tracking and the project's UUID

### Changes

- Add `--no_usage_stats` option to `meltano init <project_name>` to allow users to opt-out from anonymous usage stats tracking
- Bundled Meltano models are now SQLite compatible.

## 0.7.0 - (2019-01-22)

---

### New

- Added basic authentication support for meltano ui.
- Meltano will now automatically source the .env
- Updated docs with `.m5o` authoring requirements and examples
- add support for timeframes in tables
- add basic analytics to understand usage
- add disabled UI for the lack of timeframes support in sqlite
- update Results vs. SQL UI focus based on a results response or query update respectively

### Changes

- Meltano will now discover components based on `https://meltano.com/discovery.yml`
- sample designs are now packaged with meltano

### Fixes

- Updated mobile menu to work as expected
- Updated tutorial docs with improved CLI commands and fixed the host setting to `localhost`

## 0.6.1 - (2019-01-15)

---

## 0.6.0 - (2019-01-15)

---

### New

- add new command `meltano add transform [name_of_dbt_transformation]`
- add transforms to the available plugins

### Changes

- Auto install missing plugins when `meltano elt` runs
- Terminology updates for simpler understanding

### Fixes

- Edit links on the bottom of doc pages are working now

### Breaks

- Updated docs tutorial bullet regarding inaccurate "Validate" button

## 0.5.0 - (2019-01-09)

---

### New

- ensure `meltano init <project-name>` runs on windows
- settings ui now provides sqlite-specific controls for sqlite dialect
- add `target-sqlite` to available loaders for meltano projects
- add new command `meltano add transformer [name_of_plugin]`
- add transformers (dbt) to the available plugins

### Changes

- extractors and loaders are arguments in the elt command instead of options
- `meltano www` is now `meltano ui`
- remove dbt installation from `meltano init`
- move everything dbt related under `transform/`
- update `meltano elt` to not run transforms by default
- update `meltano elt` to auto generate the job_id (job_id has been converted to an optional argument)

### Fixes

- left joins now work correctly in analyze.
- fixed broken sql toggles in analyze view
- fixed sql output based on sql toggles in analyze view

## 0.4.0 - (2019-01-03)

---

### New

- add Using Superset with Meltano documentation

## 0.3.3 - (2018-12-21)

---

## 0.3.2 - (2018-12-21)

---

## 0.3.1 - (2018-12-21)

---

### Changes

- add default models for 'tap-carbon-intensity'.
- Meltano Analyze is now part of the package.
- removes database dependency from Meltano Analyze and uses .ma files
- update the error message when using Meltano from outside a project - [!238](https://gitlab.com/meltano/meltano/merge_requests/238)

## 0.3.0 - (2018-12-18)

---

### New

- updated Settings view so each database connection can be independently disconnected
- add `meltano select` to manage what is extracted by a tap.

### Changes

- documentation site will utilize a new static site generation tool called VuePress

- meltano.com will be deployed from the meltano repo

### Fixes

- model dropdown now updates when updating database (no longer requires page refresh)
- prevent model duplication that previously occurred after subsequent "Update Database" clicks

## 0.2.2 - (2018-12-11)

---

### Changes

- documentation site will utilize a new static site generation tool called VuePress
- first iteration of joins (working on a small scale)

## 0.2.1 - (2018-12-06)

---

### Fixes

- resolve version conflict for `idna==2.7`
- fix the `discover` command in the docker images
- fix the `add` command in the docker images
- fix module not found for meltano.core.permissions.utils

## 0.2.0 - (2018-12-04)

---

### New

- add `meltano permissions grant` command for generating permission queries for Postgres and Snowflake - [!90](https://gitlab.com/meltano/meltano/merge_requests/90)
- add 'tap-stripe' to the discovery

### Changes

- demo with [carbon intensity](https://gitlab.com/meltano/tap-carbon-intensity), no API keys needed
- .ma file extension WIP as alternative to lkml

### Fixes

- fix order in Meltano Analyze

## 0.1.4 - (2018-11-27)

### Fixes

- add default values for the 'www' command - [!185](https://gitlab.com/meltano/meltano/merge_requests/185)
- add CHANGELOG.md
- fix a problem with autodiscovery on taps - [!180](https://gitlab.com/meltano/meltano/merge_requests/180)

### Changes

- move the 'api' extra package into the default package
- add 'tap-fastly' to the discovery

---

## 0.1.3

### Changes

- remove `setuptools>=40` dependency
- `meltano` CLI is now in the `meltano` package

## 0.1.2

### Fixes

- target output state is now saved asynchronously

## 0.1.1

### Changes

- initial release<|MERGE_RESOLUTION|>--- conflicted
+++ resolved
@@ -20,11 +20,10 @@
 
 - [#746](https://gitlab.com/meltano/meltano/issues/746) Prevent duplicate schedule, report, and dashboard creation if there is an existing item
 
-<<<<<<< HEAD
 ### Breaks
 
-=======
->>>>>>> daad1cad
+
+
 ## 0.37.2 - (2019-08-19)
 
 ---
