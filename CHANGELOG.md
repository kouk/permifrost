--- conflicted
+++ resolved
@@ -33,11 +33,8 @@
 - [#1379](https://gitlab.com/meltano/meltano/issues/1379) Fix an issue with Airflow scheduling too many jobs.
 - [#1386](https://gitlab.com/meltano/meltano/issues/1386) Fix connector modal clipping issue where small browser heights prevented accessing the "Save" area
 
-<<<<<<< HEAD
 ### Breaks
 
-=======
->>>>>>> 14509de2
 ## 1.10.1 - (2019-12-05)
 
 ---
