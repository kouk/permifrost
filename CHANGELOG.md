--- conflicted
+++ resolved
@@ -13,12 +13,9 @@
 
 ### Changes
 
-<<<<<<< HEAD
 - [#1126](https://gitlab.com/meltano/meltano/issues/1126) Minor UI updates to improve clarity around Schedule step and Manual vs Orchestrated runs
 - [#1210](https://gitlab.com/meltano/meltano/issues/1210) Improved SQLite loader configuration context (name and description)
-=======
 - [#1185](https://gitlab.com/meltano/meltano/issues/1185) Remove majority of unimplemented placeholder UI buttons
->>>>>>> 85f1250d
 
 ### Fixes
 
